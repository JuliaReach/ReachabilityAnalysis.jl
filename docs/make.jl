--- conflicted
+++ resolved
@@ -30,11 +30,8 @@
         "Examples" => Any["Building" => "models/building.md",
                           "Van der Pol oscillator" => "models/vanderpol.md",
                           "Brusselator" => "models/brusselator.md",
-<<<<<<< HEAD
                           "Lorenz" => "models/lorenz.md",
-=======
                           "Lotka-Volterra" => "models/lotka-volterra.md",
->>>>>>> 5755a623
                           "Platoon" => "models/platoon.md",
                           "Quadrotor" => "models/quadrotor.md"],
                           "SEIR model" => "models/seir.md",
@@ -44,10 +41,6 @@
                           "Spacecraft" => "models/spacecraft.md",
                           "Transmision line" => "models/transmission_line.md",
                           "Laub-Loomis" => "models/laub_loomis.md"],
-                          # Other topics: car control, power systems stability, ...
-                          # "SEIR model" => "man/applications/seir.md",
-                          # "Electromechanic break" => "man/applications/embrake.md",
-                          # "Quadrotor altitude control" => "man/applications/quadrotor.md",
         "Algorithms" => Any["ASB07" => "lib/algorithms/ASB07.md",
                             "BFFPSV18" => "lib/algorithms/BFFPSV18.md",
                             "BOX" => "lib/algorithms/BOX.md",
