# ReachabilityAnalysis.jl

[![Build Status](https://travis-ci.org/mforets/ReachabilityAnalysis.jl.svg?branch=master)](https://travis-ci.org/mforets/ReachabilityAnalysis.jl)
[![Documentation](https://img.shields.io/badge/docs-latest-blue.svg)](http://juliareach.github.io/ReachabilityAnalysis.jl/dev/)
[![license](https://img.shields.io/github/license/mashape/apistatus.svg?maxAge=2592000)](https://github.com/mforets/ReachabilityAnalysis.jl/blob/master/LICENSE)
[![Code coverage](http://codecov.io/github/mforets/ReachabilityAnalysis.jl/coverage.svg?branch=master)](https://codecov.io/github/mforets/ReachabilityAnalysis.jl?branch=master)
[![Join the chat at https://gitter.im/JuliaReach/Lobby](https://badges.gitter.im/JuliaReach/Lobby.svg)](https://gitter.im/mforets/Lobby?utm_source=badge&utm_medium=badge&utm_campaign=pr-badge&utm_content=badge)

<<<<<<< HEAD
A reachability analysis library written in pure Julia.

## Features

`ReachabilityAnalysis.jl` is a library to compute rigorous approximations of the
sets of states reachable by dynamical systems. The library can handle ordinary
differential equations (ODEs) with uncertain initial states, parameters or inputs.

The following types of ODEs are currently supported:

- continuous ODEs with *linear* dynamics
- continuous ODEs with *non-linear* dynamics
- hybrid ODEs with *piecweise-affine* dynamics
- hybrid ODEs with *non-linear* dynamics
=======
A Reachability Analysis suite for Dynamical Systems.
>>>>>>> 6887de1a

## Resources

- [Manual](http://juliareach.github.io/ReachabilityAnalysis.jl/dev/)
- [Contributing](https://juliareach.github.io/ReachabilityAnalysis.jl/dev/about/#Contributing-1)
- [Release notes of tagged versions](https://github.com/mforets/ReachabilityAnalysis.jl/releases)
- [Release log of the development version](https://github.com/JuliaReach/ReachabilityAnalysis.jl/wiki/Release-log-tracker)
- [Publications](https://juliareach.github.io/ReachabilityAnalysis.jl/dev/publications/)
- [Citations](https://juliareach.github.io/ReachabilityAnalysis.jl/dev/citations/)

## Features

`ReachabilityAnalysis.jl` can handle ordinary differential equations (ODEs) with uncertain
initial states, uncertain parameters and non-deterministic inputs.

The following types of systems are supported:

- Continuous ODEs with linear dynamics
- Continuous ODEs with non-linear dynamics
- Hybrid systems with piecweise-affine dynamics
- Hybrid systems with non-linear dynamics

We suggest to explore the Examples section of the online documentation for examples illustrating how to use the library.

Full references to the scientific papers presenting the algorithms implemented in this package can be generally found in the source code as well as in the [online documentation](http://juliareach.github.io/ReachabilityAnalysis.jl/dev/).

## Installation

### Compatibility

This package is compatible with the current stable release of Julia v1.3, with
the long-term release v1.0.5 and with all intermediate versions. The package is expected to work
under Linux OS, MacOS and Windows. If you find problems installing,
do not hesitate to open an issue in the [issue tracker](https://github.com/mforets/ReachabilityAnalysis.jl/issues).

Refer to the [official documentation](https://julialang.org/downloads) on how to
install and run Julia in your system.

<<<<<<< HEAD
>  :book: This package is still a work-in-progress and it has grown out of
=======
>  :book: This package is still a work-in-progress. It grew out of the package
>>>>>>> 6887de1a
    [JuliaReach/Reachability.jl](https://github.com/JuliaReach/Reachability.jl).
    If you are interested to know more about the project, if you found a bug,
    or if you want to propose an idea for improvement, feel free to open an issue or
    join the chat room [JuliaReach gitter channel](https://gitter.im/JuliaReach/Lobby).

### Installation

Depending on your needs, choose an appropriate command from the following list
and enter it in Julia's REPL. To activate the `pkg` mode, type `]` (and to leave it, type `<backspace>`).

#### [Install the latest release version](https://julialang.github.io/Pkg.jl/v1/managing-packages/#Adding-registered-packages-1) (recommended for first-time use)

```julia
pkg> add https://github.com/mforets/ReachabilityAnalysis.jl
```

#### Install the latest development version

```julia
pkg> add https://github.com/mforets/ReachabilityAnalysis.jl#master
```

#### [Clone the package for development](https://julialang.github.io/Pkg.jl/v1/managing-packages/#Developing-packages-1)

```julia
pkg> dev https://github.com/mforets/ReachabilityAnalysis.jl
```

### Dependencies

The set-based computations are handled by the library [`LazySets.jl`](https://github.com/JuliaReach/LazySets.jl),
which is part of the [JuliaReach](https://github.com/JuliaReach/) framework.

The full list of dependencies can be found in the `Project.toml` file in this repository,
in the `[deps]` section. These dependencies are installed automatically when
you `add` `ReachabilityAnaysis.jl` as explained in the previous paragraphs.<|MERGE_RESOLUTION|>--- conflicted
+++ resolved
@@ -6,24 +6,7 @@
 [![Code coverage](http://codecov.io/github/mforets/ReachabilityAnalysis.jl/coverage.svg?branch=master)](https://codecov.io/github/mforets/ReachabilityAnalysis.jl?branch=master)
 [![Join the chat at https://gitter.im/JuliaReach/Lobby](https://badges.gitter.im/JuliaReach/Lobby.svg)](https://gitter.im/mforets/Lobby?utm_source=badge&utm_medium=badge&utm_campaign=pr-badge&utm_content=badge)
 
-<<<<<<< HEAD
-A reachability analysis library written in pure Julia.
-
-## Features
-
-`ReachabilityAnalysis.jl` is a library to compute rigorous approximations of the
-sets of states reachable by dynamical systems. The library can handle ordinary
-differential equations (ODEs) with uncertain initial states, parameters or inputs.
-
-The following types of ODEs are currently supported:
-
-- continuous ODEs with *linear* dynamics
-- continuous ODEs with *non-linear* dynamics
-- hybrid ODEs with *piecweise-affine* dynamics
-- hybrid ODEs with *non-linear* dynamics
-=======
 A Reachability Analysis suite for Dynamical Systems.
->>>>>>> 6887de1a
 
 ## Resources
 
@@ -62,11 +45,7 @@
 Refer to the [official documentation](https://julialang.org/downloads) on how to
 install and run Julia in your system.
 
-<<<<<<< HEAD
->  :book: This package is still a work-in-progress and it has grown out of
-=======
 >  :book: This package is still a work-in-progress. It grew out of the package
->>>>>>> 6887de1a
     [JuliaReach/Reachability.jl](https://github.com/JuliaReach/Reachability.jl).
     If you are interested to know more about the project, if you found a bug,
     or if you want to propose an idea for improvement, feel free to open an issue or
