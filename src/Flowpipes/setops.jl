# =========================
# Conversion
# =========================

@inline nodim_msg() = throw(ArgumentError("to use the `static` option you should pass " *
                                          "the system's dimension argument `dim=...`"))

# no-op
_reconvert(Ω0::Zonotope{N, Vector{N}, Matrix{N}}, static::Val{false}, dim, ngens) where {N} = Ω0
_reconvert(Ω0::Zonotope{N, <:SVector, <:SMatrix}, static::Val{true}, dim) where {N} = Ω0

# convert any zonotope to be represented wih regular arrays
_reconvert(Ω0::Zonotope, static::Val{false}, dim, ngens) = Zonotope(Vector(Ω0.center), Matrix(Ω0.generators))

# convert any zonotope to be represented with static arrays
function _reconvert(Ω0::Zonotope{N, VN, MN}, static::Val{true}, dim::Missing, ngens::Missing) where {N, VN, MN}
    n, m = size(Ω0.generators)
    _reconvert(Ω0, static, Val(n), Val(m))
end

function _reconvert(Ω0::Zonotope{N, VN, MN}, static::Val{true}, dim::Val{n}, ngens::Val{p}) where {N, VN, MN, n, p}
    G = Ω0.generators
    m = size(G, 2)
    c = SVector{n, N}(Ω0.center)

    if m == p
        return Zonotope(c, SMatrix{n, p}(G))

    elseif m < p
        # extend with zeros
        Gext = hcat(SMatrix{n, m}(G), zeros(MMatrix{n, p-m, N}))
        return Zonotope(c, Gext)

    else
        throw(ArgumentError("can't reconvert a zontope with $m generators to a " *
                            "zonotope with $p generators; you should reduce it first"))
    end
end

# no-op
_reconvert(Ω0::Hyperrectangle{N, Vector{N}, Vector{N}}, static::Val{false}, dim::Missing) where {N} = Ω0
_reconvert(Ω0::Hyperrectangle{N, Vector{N}, Vector{N}}, static::Val{true}, dim::Missing) where {N} = nodim_msg()
_reconvert(Ω0::Hyperrectangle{N, <:SVector, <:SVector}, static::Val{true}, dim) where {N} = Ω0

# convert any Hyperrectangle to be represented wih regular arrays
function _reconvert(Ω0::Hyperrectangle, static::Val{false}, dim::Missing)
    Ω0 = Hyperrectangle(Vector(Ω0.center), Matrix(Ω0.radius), check_bounds=false)
end

# convert any Hyperrectangle to be represented with static arrays
function _reconvert(Ω0::Hyperrectangle{N, VNC, VNR}, static::Val{true}, dim::Val{n}) where {N, VNC, VNR, n}
    #n = length(Ω0.center) # dimension
    Ω0 = Hyperrectangle(SVector{n, N}(Ω0.center), SVector{n, N}(Ω0.radius), check_bounds=false)
end

# no-op
_reconvert(Φ::Matrix{N}, static::Val{false}, dim) where {N} = Φ
_reconvert(Φ::IntervalMatrix{N}, static::Val{false}, dim) where {N} = Φ
_reconvert(Φ::AbstractMatrix, static::Val{false}, dim) = Matrix(Φ)
_reconvert(Φ::SMatrix, static::Val{true}, dim) = Φ
_reconvert(Φ::AbstractMatrix, static::Val{true}, dim::Missing) = _reconvert(Φ, static, Val(size(Φ, 1)))

function _reconvert(Φ::AbstractMatrix{N}, static::Val{true}, dim::Val{n}) where {N, n}
    @assert n == size(Φ, 1)
    Φ = SMatrix{n, n, N, n*n}(Φ)
end

function _reconvert(Φ::IntervalMatrix{N, IN, Matrix{IN}}, static::Val{true}, dim::Val{n}) where {N, IN, n}
    @assert n == size(Φ, 1)
    Φ = IntervalMatrix(SMatrix{n, n, IN, n*n}(Φ))
end

# fallback implementation for conversion (if applicable) or overapproximation
function _convert_or_overapproximate(T::Type{<:AbstractPolytope}, X::LazySet)
    if applicable(convert, T, X)
        return convert(T, X)
    elseif applicable(overapproximate, X, T)
        return overapproximate(X, T)
    else
        return convert(T, overapproximate(X, Hyperrectangle))
    end
end

function _convert_or_overapproximate(X::LazySet, T::Type{<:AbstractPolytope})
    return _convert_or_overapproximate(T, X)
end

function _overapproximate(X::Hyperrectangle, T::Type{HPolytope{N, VT}}) where {N, VT}
    # TODO create overapproximation using VT directly
    Y = overapproximate(X, BoxDirections(dim(X)))
    return convert(T, Y)
end

Base.convert(::Type{HPolytope{N, VT}}, P::HPolytope{N, VT}) where {N, VT} = P
Base.convert(::Type{HPolytope{N, VT}}, P) where {N, VT} = HPolytope([HalfSpace(VT(c.a), c.b) for c in constraints_list(P)])

function Base.convert(::Type{Hyperrectangle{N, Vector{N}, Vector{N}}},
                      H::Hyperrectangle{N, SVector{L, N}, SVector{L, N}}) where {N, L}
    return Hyperrectangle(Vector(H.center), Vector(H.radius))
end

function Base.convert(::Type{Singleton},
                      cp::CartesianProduct{N, S1, S2}) where{N, S1<:Singleton{N}, S2<:Singleton{N}}
    x = element(cp.X)
    y = element(cp.Y)
    return Singleton(vcat(x, y))
end

# =========================
# Projection
# =========================

# extend LazySets concrete projection for other arg fomats
LazySets.project(X::LazySet, vars::NTuple{D, <:Integer}) where {D} = project(X, collect(vars))
LazySets.project(X::LazySet; vars) where {D} = project(X, collect(vars))

# extend LazySets lazy projection for other arg fomats
LazySets.Projection(X::LazySet, vars::NTuple{D, <:Integer}) where {D} = Projection(X, collect(vars))
LazySets.Projection(X::LazySet; vars) where {D} = Projection(X, collect(vars))

# fallback concrete projection
function _project(X::LazySet, vars::NTuple{D, <:Integer}) where {D}
    return project(X, collect(vars))
end

_project(X::LazySet, vars::AbstractVector) = _project(X, Tuple(vars))

# more efficient concrete projection for zonotopic sets (see LazySets#2013)
function _project(Z::AbstractZonotope{N}, vars::NTuple{D, <:Integer}) where {N, D}
    M = projection_matrix(collect(vars), dim(Z), N)
    return linear_map(M, Z)
end

# cartesian product of an interval and a hyperrectangular set
# TODO refactor to LazySets
function _project(cp::CartesianProduct{N, Interval{N, IA.Interval{N}}, <:AbstractHyperrectangle{N}}, vars::NTuple{D, T}) where {N, D, T<:Integer}
    # NOTE: can be optimized further, eg. for the case that 1 ∉ vars and
    # without copying the full center and radius vectors of H
    Δt = cp.X
    H = cp.Y
    cH = vcat(center(Δt), center(H))
    rH = vcat(radius_hyperrectangle(Δt), radius_hyperrectangle(H))
    vars_vec = collect(vars)
    return Hyperrectangle(cH[vars_vec], rH[vars_vec], check_bounds=false)
end

# hyperrectangular set
# TODO refactor after LazySets#2190
function _project(H::AbstractHyperrectangle{N}, vars::NTuple{D, T}) where {N, D, T<:Integer}
    cH = center(H)
    rH = radius_hyperrectangle(H)
    vars_vec = collect(vars)
    return Hyperrectangle(cH[vars_vec], rH[vars_vec], check_bounds=false)
end

# cartesian product of an interval and a zonotopic set
function _project(cp::CartesianProduct{N, Interval{N, IA.Interval{N}}, <:AbstractZonotope{N}}, vars::NTuple{D, T}) where {N, D, T<:Integer}
    vars_vec = collect(vars)
    M = projection_matrix(vars_vec, dim(cp), N)
    Z = convert(Zonotope, cp)
    return linear_map(M, Z)
end

# fallback lazy projection
function _Projection(X::LazySet, vars::NTuple{D, <:Integer}) where {D}
    return LazySets.Projection(X, collect(vars))
end

_Projection(X::LazySet, vars::AbstractVector) =  _Projection(X, Tuple(vars))

# ===============================
# Decompositions and partitions
# ===============================

#const Partition{}

# concrete decomposition using a uniform block partition
#using LazySets.Arrays: projection_matrix

#const Partition{N, VT} = AbstractVector{VT} where {VT<:AbstractVector{Int}}

function _decompose(X::LazySet{N},
                    blocks, # ::AbstractVector{<:AbstractVector{Int}}
                    set_type::Type{ST}) where {N, ST<:LazySet}
    n = dim(X)
    result = Vector{ST}(undef, length(blocks))

    @inbounds for (i, bi) in enumerate(blocks)
        πX = _Projection(X, bi)
        result[i] = overapproximate(πX, ST)
    end
    return CartesianProductArray(result)
end

# =========================
# Overapproximation
# =========================

function _overapproximate(lm::LinearMap{N, <:AbstractZonotope{N}, NM, <:AbstractIntervalMatrix{NM}},
                            ::Type{<:Zonotope}) where {N<:Real, NM}

    Mc, Ms = _split(matrix(lm))
    Z = LazySets.set(lm)
    c = center(Z)
    G = genmat(Z)
    _overapproximate_interval_linear_map(Mc, Ms, c, G)
end

function _overapproximate_interval_linear_map(Mc::AbstractMatrix{N},
                                              Ms::AbstractMatrix{N},
                                              c::AbstractVector{N},
                                              G::AbstractMatrix{N}) where {N}
    n = length(c)
    m = size(G, 2) # number of generators
    c_oa = Mc * c
    Ggens = Mc * G

    dvec = zeros(N, n)
    @inbounds for i in 1:n
        dvec[i] = abs(c[i])
        for j in 1:m
            dvec[i] += abs(G[i, j])
        end
    end
    q = size(Mc, 1)
    α = Ms * dvec # vector of length q
    αnz = findall(!iszero, α)
    DV = zeros(N, q, length(αnz))
    @inbounds for (j, idx) in enumerate(αnz)
        DV[j, idx] = α[idx]
    end
    G_oa = hcat(Ggens, DV)
    return Zonotope(c_oa, G_oa)
end

function _overapproximate_interval_linear_map(Mc::SMatrix{n, n, N, LM},
                                              Ms::SMatrix{n, n, N, LM},
                                              c::SVector{n, N},
                                              G::SMatrix{n, m, N, LG}) where {n, N, LM, m, LG}
    c_oa = Mc * c
    Ggens = Mc * G

    dvec = zeros(N, n)
    @inbounds for i in 1:n
        dvec[i] = abs(c[i])
        for j in 1:m
            dvec[i] += abs(G[i, j])
        end
    end
    q = size(Mc, 1)
    α = Ms * dvec # vector of length q
    αnz = findall(!iszero, α)
    DV = zeros(MMatrix{q, q, N}) # NOTE: sole difference with regular arrays, may refactor
    @inbounds for (j, idx) in enumerate(αnz)
        DV[j, idx] = α[idx]
    end
    G_oa = hcat(Ggens, DV)
    return Zonotope(c_oa, G_oa)
end

function _split_fallback!(A::IntervalMatrix{T}, C, S) where {T}
    m, n = size(A)
    @inbounds for j in 1:n
        for i in 1:m
            itv = A[i, j]
            radius = (sup(itv) - inf(itv)) / T(2)
            C[i, j] = inf(itv) + radius
            S[i, j] = radius
        end
    end
    return C, S
end

function _split(A::IntervalMatrix{T, IT, MT}) where {T, IT, MT<:AbstractMatrix{IT}}
    m, n = size(A)
    C = Matrix{T}(undef, m, n)
    S = Matrix{T}(undef, m, n)
    _split_fallback!(A, C, S)
    return C, S
end

function _split(A::IntervalMatrix{T, IT, MT}) where {T, IT, ST, MT<:StaticArray{ST, IT}}
    m, n = size(A)
    # TODO: use MMatrix and convert to SMatrix afterwards?
    C = Matrix{T}(undef, m, n)
    S = Matrix{T}(undef, m, n)
    _split_fallback!(A, C, S)
    return SMatrix{m, n, T}(C), SMatrix{m, n, T}(S)
end

# attempts type-stability
function _symmetric_interval_hull(x::Interval)
    abs_inf = abs(min(x))
    abs_sup = abs(max(x))
    bound = max(abs_sup, abs_inf)
    return Interval(-bound, bound)
end

# attempts type-stability
function _symmetric_interval_hull(S::LazySet{N}) where {N<:Real}
    # fallback returns a hyperrectangular set
    (c, r) = LazySets.Approximations.box_approximation_helper(S)
    #if r[1] < 0
    #    return EmptySet{N}(dim(S))
    #end
    return Hyperrectangle(zeros(N, length(c)), abs.(c) .+ r)
end

# fix return type to hyperrectangle for type stability
function _overapproximate(S::LazySet{N}, ::Type{<:Hyperrectangle}) where {N<:Real}
    c, r = LazySets.Approximations.box_approximation_helper(S)
    #if r[1] < 0
    #    return EmptySet{N}(dim(S))
    #end
    return Hyperrectangle(c, r)
end

function LazySets.Approximations.box_approximation(x::IntervalArithmetic.Interval)
    return convert(Hyperrectangle, Interval(x))
end

function LazySets.Approximations.box_approximation(x::IntervalArithmetic.IntervalBox)
    return convert(Hyperrectangle, x)
end

# concrete set complement for polyhedral sets
# See LazySets#2381
complement(H::HalfSpace) = HalfSpace(-H.a, -H.b)
complement(X::LazySet) = UnionSetArray(constraints_list(Complement(X)))

# list of constraints of the set complement of a polyhedral set
# TODO refactor to LazySets
function LazySets.constraints_list(CX::Complement{N, ST}) where {N, ST<:AbstractPolyhedron{N}}
    clist = constraints_list(CX.X)
    out = similar(clist)
    for (i, ci) in enumerate(clist)
        out[i] = LinearConstraint(-ci.a, -ci.b)
    end
    return out
end

LazySets.box_approximation(S::UnionSetArray) = overapproximate(S, Hyperrectangle)

function LazySets.overapproximate(S::UnionSetArray{N}, ::Type{<:Hyperrectangle}) where {N}
    c, r = box_approximation_helper(S)
    if r[1] < 0
        return EmptySet{N}(dim(S))
    end
    return Hyperrectangle(c, r)
end

@inline function box_approximation_helper(S::UnionSetArray{N}) where {N}
    zero_N = zero(N)
    one_N = one(N)
    n = dim(S)
    c = Vector{N}(undef, n)
    r = Vector{N}(undef, n)
    d = zeros(N, n)
    @inbounds for i in 1:n
        d[i] = one_N
        htop = ρ(d, S)
        d[i] = -one_N
        hbottom = -ρ(d, S)
        d[i] = zero_N
        c[i] = (htop + hbottom) / 2
        r[i] = (htop - hbottom) / 2
        if r[i] < 0
            # contradicting bounds => set is empty
            # terminate with first radius entry being negative
            r[1] = r[i]
            break
        end
    end
    return c, r
end

# overapproximate a hyperrectangular set with a polytope
_overapproximate(H::AbstractHyperrectangle, T::Type{<:HPolytope}) = _overapproximate_hyperrectangle(H, T)
_overapproximate(H::Hyperrectangle, T::Type{<:HPolytope}) = _overapproximate_hyperrectangle(H, T)
function _overapproximate_hyperrectangle(H, ::Type{<:HPolytope})
    P = overapproximate(H, Hyperrectangle)
    HPolytope([HalfSpace(Vector(c.a), c.b) for c in constraints_list(H)])
end

"""
    relative_error(x, x_ref)

Compute the relative error between interval `x` and a reference interval `xref`.

### Input

- `x`    -- interval
- `xref` -- reference interval

### Output

An interval representing the relative error (in percentage) of `x` with respect to
the reference interval `xref`.

### Algorithm

If ``x = [x_L, x_H]``` and ``xref = [xref_L, xref_H]``, the output is the interval
``y = 100 * [y_L, y_H]`` computed as ``y_L = -(x_L - xref_L) / den`` and
``y_H = (x_H - xref_H) / den``, where ``den = xref_H - xref_L``.

This function measures the relative error between an interval `x` and a reference
interval `x_ref` accounting for it the lower and the upper range bounds separately
(see  Eq. (20) in [1]).

### References

- [1] Althoff, Matthias, Dmitry Grebenyuk, and Niklas Kochdumper.
      "Implementation of Taylor models in CORA 2018."
      Proc. of the 5th International Workshop on Applied Verification for Continuous
      and Hybrid Systems. 2018. [pdf](https://easychair.org/publications/paper/9Tz3)
"""
function relative_error(x, x_ref)
    x_low, x_high = inf(x), sup(x)
    x_ref_low, x_ref_high = inf(x_ref), sup(x_ref)
    denom = x_ref_high - x_ref_low
    rel_low = -(x_low - x_ref_low) / denom
    rel_high = (x_high - x_ref_high) / denom
    return 100 * IntervalArithmetic.Interval(rel_low, rel_high)
end

# ==================================
# Zonotope order reduction methods
# ==================================

abstract type AbstractReductionMethod end

# These methods split the given zonotope Z into two zonotopes, K and L, where
# K contains the most "representative" generators and L contains the generators
# that are reduced, Lred using a box overapproximation
struct GIR05 <: AbstractReductionMethod end
struct COMB03 <: AbstractReductionMethod end

const _COMB03 = COMB03()
const _GIR05 = GIR05()

# algorithm selection
_reduce_order(Z::Zonotope, r::Number) = _reduce_order_GIR05(Z, r) # default
_reduce_order(Z::Zonotope, r::Number, ::GIR05) = _reduce_order_GIR05(Z, r)
_reduce_order(Z::Zonotope, r::Number, ::COMB03) = _reduce_order_COMB03(Z, r)

# return the indices of the generators in G (= columns) sorted according to the COMB03 method
# the generator index with highest score goes first
function _weighted_gens!(indices, G::AbstractMatrix{N}, ::COMB03) where {N}
    p = size(G, 2)
    weights = Vector{N}(undef, p)
    @inbounds for j in 1:p
        v = view(G, :, j)
        weights[j] = norm(v, 2)
    end
    sortperm!(indices, weights, rev=true, initialized=false)
    return indices
end

# return the indices of the generators in G (= columns) sorted according to the GIR05 method
# the generator index with highest score goes first
function _weighted_gens!(indices, G::AbstractMatrix{N}, ::GIR05) where {N}
    n, p = size(G)
    weights = Vector{N}(undef, p)
    @inbounds for j in 1:p
        aux_norm_1 = zero(N)
        aux_norm_inf = zero(N)
        for i in 1:n
            abs_Gij = abs(G[i, j])
            aux_norm_1 += abs_Gij
            if aux_norm_inf < abs_Gij
                aux_norm_inf = abs_Gij
            end
        end
        weights[j] = aux_norm_1 - aux_norm_inf
    end
    sortperm!(indices, weights, rev=true, initialized=false)
    return indices
end

# compute interval hull of the generators of G (= columns) corresponding to `indices`
function _interval_hull(G::AbstractMatrix{N}, indices) where {N}
    n, p = size(G)
    Lred = zeros(N, n, n)
    @inbounds for i in 1:n
        for j in indices
            Lred[i, i] += abs(G[i, j])
        end
    end
    return Lred
end

# implementation for static arrays
function _interval_hull(G::SMatrix{n, p, N, L}, indices) where {n, p, N, L}
    Lred = zeros(MMatrix{n, n, N})
    @inbounds for i in 1:n
        for j in indices
            Lred[i, i] += abs(G[i, j])
        end
    end
    return SMatrix{n, n}(Lred)
end

# given an n x p matrix G and a vector of m integer indices with m <= p,
# concatenate the columns of G given by `indices` with the matrix Lred
function _hcat_KLred(G::AbstractMatrix, indices, Lred::AbstractMatrix)
    K = view(G, :, indices)
    return hcat(K, Lred)
end

# implementation for static arrays
function _hcat_KLred(G::SMatrix{n, p, N, L1}, indices, Lred::SMatrix{n, n, N, L2}) where {n, p, N, L1, L2}
    m = length(indices)
    K = SMatrix{n, m}(view(G, :, indices))
    return hcat(K, Lred)
end

# Implements zonotope order reduction method from [COMB03]
# We follow the notation from [YS18]
function _reduce_order_COMB03(Z::Zonotope{N}, r::Number) where {N}
    r >= 1 || throw(ArgumentError("the target order should be at least 1, but it is $r"))
    c = Z.center
    G = Z.generators
    n, p = size(G)

    # r is bigger than the order of Z => don't reduce
    (r * n >= p) && return Z

    # this algorithm sort generators by decreasing 2-norm
    indices = Vector{Int}(undef, p)
    _weighted_gens!(indices, G, _COMB03)

    # the first m generators have greatest weight
    m = floor(Int, n * (r - 1))

    # compute interval hull of L
    Lred = _interval_hull(G, view(indices, (m+1):p))

    isone(r) && return Zonotope(c, Lred)

    Gred = _hcat_KLred(G, view(indices, 1:m), Lred)
    return Zonotope(c, Gred)
end

# Implements zonotope order reduction method from [GIR05]
# We follow the notation from [YS18]
function _reduce_order_GIR05(Z::Zonotope{N}, r::Number) where {N}
    r >= 1 || throw(ArgumentError("the target order should be at least 1, but it is $r"))
    c = Z.center
    G = Z.generators
    n, p = size(G)

    # r is bigger than the order of Z => don't reduce
    (r * n >= p) && return Z

    # this algorithm sorts generators by ||⋅||₁ - ||⋅||∞ difference
    indices = Vector{Int}(undef, p)
    _weighted_gens!(indices, G, _GIR05)

    # the first m generators have greatest weight
    m = floor(Int, n * (r - 1))

    # compute interval hull of L
    Lred = _interval_hull(G, view(indices, (m+1):p))

    isone(r) && return Zonotope(c, Lred)

    Gred = _hcat_KLred(G, view(indices, 1:m), Lred)
    return Zonotope(c, Gred)
end

# ====================================
# Disjointness checks
# ====================================

abstract type AbstractDisjointnessMethod end

# we overapproximate the reach-set with a zonotope, then make the disjointness check
struct ZonotopeEnclosure <: AbstractDisjointnessMethod end

# we overapproximate the reach-set with a hyperrectangle, then make the disjointness check
struct BoxEnclosure <: AbstractDisjointnessMethod end

# we pass the sets to the disjointness check algorithm without pre-processing
struct NoEnclosure <: AbstractDisjointnessMethod end

# this is a dummy disjointness check which returns "false" irrespective of the value of its arguments
struct Dummy <: AbstractDisjointnessMethod end

# LazySets fallback
_is_intersection_empty(X::LazySet, Y::LazySet, ::NoEnclosure) = is_intersection_empty(X, Y)

# enclose the first argument with a zonotope
function _is_intersection_empty(X::LazySet, Y::LazySet, ::ZonotopeEnclosure)
    Z = overapproximate(X, Zonotope)
    return is_intersection_empty(Z, Y)
end

<<<<<<< HEAD
# enclose the first argument with a box
function _is_intersection_empty(X::LazySet, Y::LazySet, ::BoxEnclosure)
    Z = overapproximate(X, Hyperrectangle)
    return is_intersection_empty(Z, Y)
end

=======
@commutative function _is_intersection_empty(R::AbstractReachSet, Y::LazySet, method::ZonotopeEnclosure)
    Z = overapproximate(R, Zonotope)
    return _is_intersection_empty(set(Z), Y)
end

@commutative function _is_intersection_empty(R::AbstractReachSet, Y::LazySet, method::BoxEnclosure)
    H = overapproximate(R, Hyperrectangle)
    return _is_intersection_empty(set(H), Y)
end

# in this method we assume that the intersection is non-empty
@commutative function _is_intersection_empty(R::AbstractReachSet, Y::LazySet, method::Dummy)
    return false
end

# TODO refactor?
function overapproximate(R::TaylorModelReachSet{N}, ::BoxEnclosure) where {N}
    return overapproximate(R, Hyperrectangle)
end
# TODO refactor?
function overapproximate(R::TaylorModelReachSet{N}, ::ZonotopeEnclosure) where {N}
    return overapproximate(R, Zonotope)
end

>>>>>>> 20129960
# -----------------------------------------------
# Disjointness checks between specific set types
# -----------------------------------------------

using LazySets: _geq, _leq

# H : {x : ax <= b}, one-dimensional with a != 0
<<<<<<< HEAD
@commutative function _is_intersection_empty(X::Interval{N}, H::HalfSpace{N}, ::NoEnclosure) where {N<:Real}
=======
@commutative function _is_intersection_empty(X::Interval, H::HalfSpace)
>>>>>>> 20129960
    a = H.a[1]
    b = H.b
    N = promote_type(eltype(X), eltype(H))
    if a > zero(N)
        return !_leq(min(X), b/a)
    else
        return !_geq(max(X), b/a)
    end
end

# H : {x : ax = b}, one-dimensional with a != 0
<<<<<<< HEAD
@commutative function _is_intersection_empty(X::Interval{N}, H::Hyperplane{N}, ::NoEnclosure) where {N<:Real}
=======
@commutative function _is_intersection_empty(X::Interval, H::Hyperplane)
>>>>>>> 20129960
    q = H.b / H.a[1]
    return !_geq(q, min(X)) || !_leq(q, max(X))
end

# if X is polyhedral and Y is the set union of half-spaces, X ∩ Y is empty iff
# X ∩ Hi is empty for each half-space Hi in Y
# NOTE the algorithm below solves an LP for each X ∩ Hi; however, we can proceed
# more efficintly using support functions
# see LazySets.is_intersection_empty_helper_halfspace
function LazySets.is_intersection_empty(X::AbstractPolytope{N},
                                        Y::UnionSetArray{N, HT}
                                        ) where {N<:Real, VN<:AbstractVector{N}, HT<:HalfSpace{N, VN}}
    clist_X = constraints_list(X)
    for ci in Y.array
        # using support functions
        #!(-ρ(-hs.a, X) > hs.b) && return false # TODO use robust check

        # using LP
        Y_ci = vcat(clist_X, ci)
        remove_redundant_constraints!(Y_ci) && return false
    end
    return true
end

# ==================================
# Concrete intersection
# ==================================

# -------------------------------------------------------------
# Methods to compute the intersection between two or more sets
# ------------------------------------------------------------

abstract type AbstractIntersectionMethod end

#= TODO annotate normal vector types?
struct HRepIntersection{SX, SY} <: AbstractIntersectionMethod end
setrep(int_method::HRepIntersection{SX<:AbstractPolytope}, SY<:AbstractPolyhedron}) = SX
=#

# evaluate X ∩ Y exactly using the constraint representation of X and Y
# evaluate X₁ ∩ ⋯ ∩ Xₖ using the constraint representation of each Xᵢ
struct HRepIntersection <: AbstractIntersectionMethod
#
end

setrep(::HRepIntersection) = HPolytope{Float64, Vector{Float64}}

# "fallback" implementation that uses LazySets intersection(X, Y)
struct FallbackIntersection <: AbstractIntersectionMethod
#
end

struct BoxIntersection <: AbstractIntersectionMethod
#
end

setrep(::BoxIntersection) = Hyperrectangle{Float64, Vector{Float64}, Vector{Float64}}

# evaluate X ∩ Y approximately using support function evaluations, with the
# property that the support function of X ∩ Y along direction d is not greater
# ρ(d, X ∩ Y) <= min(ρ(d, X), ρ(d, Y))
# by the same token, compute X₁ ∩ ⋯ ∩ Xₖ approximately using the same property
# if the template is provided, we have TN<:AbstractDirections{N, VN}
# otherwise, the constraints of X and Y are used and TN is Missing
struct TemplateHullIntersection{N, VN, TN} <: AbstractIntersectionMethod
    dirs::TN
end

# constructor with template directions provided
function TemplateHullIntersection(dirs::TN) where {N, VN, TN<:AbstractDirections{N, VN}}
    TemplateHullIntersection{N, VN, TN}(dirs)
end

# constructor without template directions => directions are missing until evaluated
function TemplateHullIntersection{N, VN}() where {N, VN<:AbstractVector{N}}
    TemplateHullIntersection{N, VN, Missing}(missing)
end
TemplateHullIntersection() = TemplateHullIntersection{Float64, Vector{Float64}}()

setrep(::TemplateHullIntersection{N, VN}) where {N, VN} = HPolytope{N, VN}
setrep(::TemplateHullIntersection{N, SEV}) where {N, SEV<:SingleEntryVector{N}} = Union{HPolytope{N, SEV}, HPolytope{N, Vector{N}}}
setrep(::TemplateHullIntersection{N, SP}) where {N, SP<:SparseVector{N}} = Union{HPolytope{N, SP}, HPolytope{N, Vector{N}}}

_intersection(X::LazySet, Y::LazySet, ::FallbackIntersection) = intersection(X, Y)
_intersection(X::LazySet, Y::LazySet) = _intersection(X, Y, FallbackIntersection())

# converts the normal vector of a list of half-spaces to be a Vector
const VECH{N, VT} = Vector{HalfSpace{N, VT}}
_to_vec(c::HalfSpace{N, Vector{N}}) where {N} = c
_to_vec(c::HalfSpace{N, VT}) where {N, VT<:AbstractVector{N}} = HalfSpace(Vector(c.a), c.b)
_to_vec(x::VECH{N, Vector{N}}) where {N} = x
_to_vec(x::VECH{N, VT}) where {N, VT<:AbstractVector{N}} = broadcast(_to_vec, x)

# concatenates lists of half-spaces such that the normal vectors of the final list
# are all Vector
_vcat(args::VECH...) = vcat(map(_to_vec, args)...)

# TODO use LazySets intersection
function _intersection(X::AbstractPolyhedron, Y::AbstractPolyhedron, ::HRepIntersection)
    clist_X = constraints_list(X)
    clist_Y = constraints_list(Y)
    out = _vcat(clist_X, clist_Y)
    success = remove_redundant_constraints!(out)
    return (success, out)
end

function _intersection(X::AbstractPolyhedron, Y::AbstractPolyhedron, Z::AbstractPolyhedron, ::HRepIntersection)
    clist_X = constraints_list(X)
    clist_Y = constraints_list(Y)
    clist_Z = constraints_list(Z)
    out = _vcat(clist_X, clist_Y, clist_Z)
    success = remove_redundant_constraints!(out)
    return (success, out)
end

function _intersection(X::LazySet, Y::AbstractPolyhedron, Z::AbstractPolyhedron, W::AbstractPolyhedron, ::HRepIntersection)
    clist_X = constraints_list(X)
    clist_Y = constraints_list(Y)
    clist_Z = constraints_list(Z)
    clist_W = constraints_list(W)
    out = _vcat(clist_X, clist_Y, clist_Z, clist_W)
    success = remove_redundant_constraints!(out)
    return (success, out)
end

# if the template directions is missing => use the constraints of both X and Y
# TODO remove redundant constraints?
function _intersection(X::LazySet, Y::LazySet, method::TemplateHullIntersection{N, VN, Missing}) where {N, VN}
    clist_X = constraints_list(X)
    clist_Y = constraints_list(Y)

    out = Vector{HalfSpace{N, VN}}()
    sizehint!(out, length(clist_X) + length(clist_Y))

    @inbounds for (i, c) in enumerate(clist_X)
        d = convert(VN, c.a) # normal vector
        b = min(c.b, ρ(d, Y)) # we know that ρ(d, X) = b
        push!(out, HalfSpace(d, b))
    end

    @inbounds for (i, c) in enumerate(clist_Y)
        d = convert(VN, c.a) # normal vector
        b = min(ρ(d, X), c.b) # we know that ρ(d, Y) = b
        push!(out, HalfSpace(d, b))
    end

    return HPolytope(out)
end

# use ρ(d, X∩Y) ≤ min(ρ(d, X), ρ(d, Y)) for each d in the template
function _intersection(X::LazySet, Y::LazySet, method::TemplateHullIntersection{N, VN, TN}) where {N, VN, TN<:AbstractDirections{N, VN}}
    dirs = method.dirs
    out = Vector{HalfSpace{N, VN}}(undef, length(dirs))
    @inbounds for (i, d) in enumerate(dirs)
        d = convert(VN, d)
        b = min(ρ(d, X), ρ(d, Y))
        out[i] = HalfSpace(d, b)
    end
    return HPolytope(out)
end

# =====================================
# Methods for checking inclusion
# =====================================

# given two reach-sets A, B check whether f(A) ⊆ g(B) where
# A ⊆ f(A) and B ⊆ g(B)
abstract type AbstractInclusionMethod end

# no pre-processing of the sets
struct FallbackInclusion <: AbstractInclusionMethod end<|MERGE_RESOLUTION|>--- conflicted
+++ resolved
@@ -595,14 +595,6 @@
     return is_intersection_empty(Z, Y)
 end
 
-<<<<<<< HEAD
-# enclose the first argument with a box
-function _is_intersection_empty(X::LazySet, Y::LazySet, ::BoxEnclosure)
-    Z = overapproximate(X, Hyperrectangle)
-    return is_intersection_empty(Z, Y)
-end
-
-=======
 @commutative function _is_intersection_empty(R::AbstractReachSet, Y::LazySet, method::ZonotopeEnclosure)
     Z = overapproximate(R, Zonotope)
     return _is_intersection_empty(set(Z), Y)
@@ -627,7 +619,6 @@
     return overapproximate(R, Zonotope)
 end
 
->>>>>>> 20129960
 # -----------------------------------------------
 # Disjointness checks between specific set types
 # -----------------------------------------------
@@ -635,11 +626,7 @@
 using LazySets: _geq, _leq
 
 # H : {x : ax <= b}, one-dimensional with a != 0
-<<<<<<< HEAD
-@commutative function _is_intersection_empty(X::Interval{N}, H::HalfSpace{N}, ::NoEnclosure) where {N<:Real}
-=======
-@commutative function _is_intersection_empty(X::Interval, H::HalfSpace)
->>>>>>> 20129960
+@commutative function _is_intersection_empty(X::Interval, H::HalfSpace, method::NoEnclosure)
     a = H.a[1]
     b = H.b
     N = promote_type(eltype(X), eltype(H))
@@ -651,11 +638,7 @@
 end
 
 # H : {x : ax = b}, one-dimensional with a != 0
-<<<<<<< HEAD
-@commutative function _is_intersection_empty(X::Interval{N}, H::Hyperplane{N}, ::NoEnclosure) where {N<:Real}
-=======
-@commutative function _is_intersection_empty(X::Interval, H::Hyperplane)
->>>>>>> 20129960
+@commutative function _is_intersection_empty(X::Interval, H::Hyperplane, method::NoEnclosure)
     q = H.b / H.a[1]
     return !_geq(q, min(X)) || !_leq(q, max(X))
 end
