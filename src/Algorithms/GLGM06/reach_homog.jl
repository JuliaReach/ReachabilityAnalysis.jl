--- conflicted
+++ resolved
@@ -10,12 +10,7 @@
                              Φ::AbstractMatrix,
                              NSTEPS::Integer,
                              δ::Float64,
-<<<<<<< HEAD
-                             max_order::Integer,
                              ::Universe,
-=======
-                             X::Universe,
->>>>>>> f792a25f
                              preallocate::Val{false},
                              Δt0::TimeInterval,
                              disjointness_method::AbstractDisjointnessMethod) where {N,VN,MN}
@@ -40,12 +35,7 @@
                              Φ::AbstractMatrix,
                              NSTEPS::Integer,
                              δ::Float64,
-<<<<<<< HEAD
-                             max_order::Integer,
                              ::Universe,
-=======
-                             X::Universe,
->>>>>>> f792a25f
                              preallocate::Val{true},
                              Δt0::TimeInterval,
                              disjointness_method::AbstractDisjointnessMethod) where {N}
