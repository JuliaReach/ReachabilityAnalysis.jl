# ======================
# Dependencies
# ======================

using LinearAlgebra, SparseArrays, # modules from the Julia standard library
      Reexport,                    # see @reexport macro below
      RecipesBase,                 # plotting
      Parameters,                  # structs with kwargs
      StaticArrays,                # statically sized arrays
      RecursiveArrayTools          # vector of arrays type

# manipulate function definition expressions
using ExprTools: splitdef, combinedef

# the reexport macro ensures that the names exported by the following libraries
# are made available after loading ReachabilityAnalysis
@reexport using HybridSystems,
                IntervalMatrices,
                LazySets,
                MathematicalSystems,
                TaylorIntegration

# required to avoid conflicts with MathematicalSystems
using LazySets: LinearMap, AffineMap, ResetMap

# required to avoid conflicts with IntervalMatrices
using LazySets: Interval, isdisjoint, radius, sample, ∅, dim, scale, scale!

# in-place set operations
using LazySets: linear_map!

# LazySets internal functions frequently used
using LazySets.Arrays: projection_matrix, SingleEntryVector
using LazySets.Approximations: AbstractDirections

# aliases for intervals
const IM = IntervalMatrices
import IntervalArithmetic
const IA = IntervalArithmetic
const TimeInterval = IA.Interval{Float64}
import TaylorModels
const TM = TaylorModels

# method extensions for Taylor model reach-sets
import TaylorModels: domain, remainder, polynomial, get_order, evaluate

# aliases for set types
const CPA = CartesianProductArray

# convenience union for dispatch on structs that are admissible as initial sets or inputs
const AdmissibleSet = Union{LazySet, UnionSet, UnionSetArray, IA.Interval, IA.IntervalBox}

# method extensions
import LazySets: dim, overapproximate, box_approximation, project, Projection,
                 intersection, is_intersection_empty, directions,
                 linear_map, LinearMap, _split, split!, set, array, _isapprox

<<<<<<< HEAD
import Base: ∈, ∩, convert
=======
import MathematicalSystems: discretize
import Base: ∈, convert
>>>>>>> 2e655840
import LinearAlgebra: normalize

import CommonSolve: solve # common solve name

# ======================
# Useful constants
# ======================

@inline zeroBox(m) = IntervalBox(zeroI, m)
@inline unitBox(m) = IntervalBox(IA.Interval(0.0, 1.0), m)
@inline symBox(n::Integer) = IntervalBox(symI, n)
const zeroI = IA.Interval(0.0) # TODO use number type
const oneI = IA.Interval(1.0)
const symI = IA.Interval(-1.0, 1.0)

# Interval constructor given a float
LazySets.Interval(x::Float64) = Interval(interval(x))

# common aliases for system's names
const LCS = LinearContinuousSystem
const LDS = LinearDiscreteSystem
const CLCS = ConstrainedLinearContinuousSystem
const CLDS = ConstrainedLinearDiscreteSystem
const CLCCS = ConstrainedLinearControlContinuousSystem
const CLCDS = ConstrainedLinearControlDiscreteSystem
const ACS = AffineContinuousSystem
const ADS = AffineDiscreteSystem
const CACCS = ConstrainedAffineControlContinuousSystem
const CACDS = ConstrainedAffineControlDiscreteSystem
const CACS = ConstrainedAffineContinuousSystem
const CADS = ConstrainedAffineDiscreteSystem
const BBCS = BlackBoxContinuousSystem
const CBBCS = ConstrainedBlackBoxContinuousSystem
const CBBCCS = ConstrainedBlackBoxControlContinuousSystem
const SOLCS = SecondOrderLinearContinuousSystem
const SOACS = SecondOrderAffineContinuousSystem
const SOCLCCS = SecondOrderConstrainedLinearControlContinuousSystem
const SOCACCS = SecondOrderConstrainedAffineControlContinuousSystem
const SecondOrderSystem = Union{SOLCS, SOACS, SOCLCCS, SOCACCS}
const NonlinearSystem = Union{BBCS, CBBCS, CBBCCS}

@inline function _isapprox(Δt::TimeInterval, Δs::TimeInterval)
    return (inf(Δt) ≈ inf(Δs)) && (sup(Δt) ≈ sup(Δs))
end

const VecOrTuple = Union{<:AbstractVector{Int}, NTuple{D, Int}} where {D}
const VecOrTupleOrInt = Union{<:AbstractVector{Int}, NTuple{D, Int}, Int} where {D}

# ======================
# Optional dependencies
# ======================

using Requires

function __init__()
    # numerical differential equations suite
    @require DifferentialEquations = "0c46a032-eb83-5123-abaf-570d42b7fbaa" include("init_DifferentialEquations.jl")

    # exponentiation methods using Krylov subspace approximations
    @require ExponentialUtilities = "d4d017d3-3776-5f7e-afef-a10c40355c18" include("init_ExponentialUtilities.jl")

    # tools for symbolic computation
    #@require ModelingToolkit = "961ee093-0014-501f-94e3-6117800e7a78" include("init_ModelingToolkit.jl")
    @require Symbolics = "0c5d862f-8b57-4792-8d23-62f2024744c7" include("init_Symbolics.jl")

    # tools for symbolic algebra
    @require MultivariatePolynomials = "102ac46a-7ee4-5c85-9060-abc95bfdeaa3" include("init_MultivariatePolynomials.jl")

    # sparse dynamic representation of multivariate polynomials
    @require DynamicPolynomials = "7c1d4256-1411-5781-91ec-d7bc3513ac07" include("init_DynamicPolynomials.jl")
end

# ===========================
# Utility macros
# ===========================

"""
    @requires(module_name)

Convenience macro to annotate that a package is required to use a certain function.

### Input

- `module_name` -- name of the required package

### Output

The macro expands to an assertion that checks whether the module `module_name` is
known in the calling scope.

### Notes

Usage:

```julia
function foo(...)
    @require MyPackage
    ... # functionality that requires MyPackage to be loaded
end
```
"""
macro requires(module_name)
    m = Meta.quot(Symbol(module_name))
    return esc(:(@assert isdefined(@__MODULE__, $m) "package `$($m)` is required " *
                    "for this function; do `using $($m)` and try again"))
end

"""
    @commutative(FUN)

Macro to declare that a given function `FUN` is commutative, returning the original
`FUN` and a new method of `FUN` where the first and second arguments are swapped.

### Input

- `FUN` -- function name

### Output

A quoted expression containing the function definitions.
"""
macro commutative(FUN)
    # split the function definition expression
    def = splitdef(FUN)
    FUNARGS = copy(def[:args])

    # swap arguments 1 and 2
    aux = def[:args][1]
    def[:args][1] = def[:args][2]
    def[:args][2] = aux

    # the new function calls f with swapped arguments
    def[:body] = quote ($(def[:name]))($(FUNARGS...)) end

    _FUN = combinedef(def)
    return quote
        $(esc(FUN))
        $(esc(_FUN))
     end
end<|MERGE_RESOLUTION|>--- conflicted
+++ resolved
@@ -55,12 +55,8 @@
                  intersection, is_intersection_empty, directions,
                  linear_map, LinearMap, _split, split!, set, array, _isapprox
 
-<<<<<<< HEAD
+import MathematicalSystems: discretize
 import Base: ∈, ∩, convert
-=======
-import MathematicalSystems: discretize
-import Base: ∈, convert
->>>>>>> 2e655840
 import LinearAlgebra: normalize
 
 import CommonSolve: solve # common solve name
